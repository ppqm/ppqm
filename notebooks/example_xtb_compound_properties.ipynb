{
 "cells": [
  {
   "cell_type": "markdown",
   "metadata": {},
   "source": [
    "# Example of XTB on a ChEMBL compound\n",
    "\n",
    "From a ChEMBL SMILES\n",
    "\n",
    "- Generate 3D conformers with RDKit\n",
    "- Optimize the conformers with XTB\n",
    "- Update the molecule with new conformers\n",
    "- View the conformers\n",
    "- Calculate Fukui coefficients for the conformers\n"
   ]
  },
  {
   "cell_type": "code",
   "execution_count": null,
   "metadata": {},
   "outputs": [],
   "source": [
    "%load_ext autoreload\n",
    "%autoreload 2\n",
    "%matplotlib inline"
   ]
  },
  {
   "cell_type": "code",
   "execution_count": null,
   "metadata": {},
   "outputs": [],
   "source": [
    "import logging\n",
    "import sys"
   ]
  },
  {
   "cell_type": "code",
   "execution_count": null,
   "metadata": {},
   "outputs": [],
   "source": [
    "from rdkit import Chem\n",
    "from rdkit.Chem.Draw import MolsToGridImage"
   ]
  },
  {
   "cell_type": "code",
   "execution_count": null,
   "metadata": {},
   "outputs": [],
   "source": [
    "try:\n",
    "    import ppqm\n",
    "except ModuleNotFoundError:\n",
    "    import pathlib\n",
    "\n",
    "    cwd = pathlib.Path().resolve().parent\n",
    "    sys.path.append(str(cwd))\n",
    "    import ppqm"
   ]
  },
  {
   "cell_type": "code",
   "execution_count": null,
   "metadata": {},
   "outputs": [],
   "source": [
    "from ppqm import jupyter as ppqm_jupyter"
   ]
  },
  {
<<<<<<< HEAD
   "cell_type": "code",
   "execution_count": null,
   "metadata": {},
   "outputs": [],
   "source": [
    "import pandas as pd\n",
    "pd.options.display.max_rows = 60\n",
    "pd.options.display.max_columns = 60\n",
    "pd.options.display.float_format = '{:,.2f}'.format"
   ]
  },
  {
=======
>>>>>>> 04632970
   "cell_type": "markdown",
   "metadata": {},
   "source": [
    "## Set logging level"
   ]
  },
  {
   "cell_type": "code",
   "execution_count": null,
   "metadata": {},
   "outputs": [],
   "source": [
    "logging.basicConfig(stream=sys.stdout, level=logging.INFO)\n",
    "logging.getLogger(\"ppqm\").setLevel(logging.INFO)\n",
    "logging.getLogger(\"xtb\").setLevel(logging.DEBUG)\n",
    "show_progress = False"
   ]
  },
  {
   "cell_type": "markdown",
   "metadata": {},
   "source": [
    "## Settings"
   ]
  },
  {
   "cell_type": "code",
   "execution_count": null,
   "metadata": {},
   "outputs": [],
   "source": [
    "N_CORES = 8"
   ]
  },
  {
   "cell_type": "markdown",
   "metadata": {},
   "source": [
    "## Define a molecule you like"
   ]
  },
  {
   "cell_type": "code",
   "execution_count": null,
   "metadata": {},
   "outputs": [],
   "source": [
    "smiles = \"Cc1cc(NCCO)nc(-c2ccc(Br)cc2)n1\"  # CHEMBL1956589\n",
    "molobj = Chem.MolFromSmiles(smiles)"
   ]
  },
  {
   "cell_type": "code",
   "execution_count": null,
   "metadata": {},
   "outputs": [],
   "source": [
    "molobj"
   ]
  },
  {
   "cell_type": "markdown",
   "metadata": {},
   "source": [
    "## Get some 3D conformers (RDKit)"
   ]
  },
  {
   "cell_type": "code",
   "execution_count": null,
   "metadata": {},
   "outputs": [],
   "source": [
    "molobj = ppqm.tasks.generate_conformers(molobj)"
   ]
  },
  {
   "cell_type": "code",
   "execution_count": null,
   "metadata": {},
   "outputs": [],
   "source": [
    "molobj.GetNumConformers()"
   ]
  },
  {
   "cell_type": "markdown",
   "metadata": {},
   "source": [
    "## Set xTB Settings"
   ]
  },
  {
   "cell_type": "code",
   "execution_count": null,
   "metadata": {},
   "outputs": [],
   "source": [
    "xtb_options = {\n",
    "    \"scr\": \"./_tmp_directory_\",  # Where should the calculations happen?\n",
    "    \"cmd\": \"xtb\",  # Where is the binary executable/command?\n",
    "    \"n_cores\": N_CORES,  # How many cores to use?\n",
    "    \"show_progress\": show_progress,  # Show progressbar during calculation\n",
    "}"
   ]
  },
  {
   "cell_type": "code",
   "execution_count": null,
   "metadata": {},
   "outputs": [],
   "source": [
    "calc = ppqm.xtb.XtbCalculator(**xtb_options)"
   ]
  },
  {
   "cell_type": "code",
   "execution_count": null,
   "metadata": {},
   "outputs": [],
   "source": [
    "calc"
   ]
  },
  {
   "cell_type": "markdown",
   "metadata": {},
   "source": [
    "## Calculate some properties\n",
    "\n",
    "We can now define calculation options and get XTB properties for each conformer in the molobj.\n",
    "\n",
    "The options for XTB follows the --arg documentation from the xtb website https://xtb-docs.readthedocs.io/en/latest/commandline.html\n"
   ]
  },
  {
   "cell_type": "code",
   "execution_count": null,
   "metadata": {},
   "outputs": [],
   "source": [
    "# Optimize molecule in water\n",
    "optimize_options = {\n",
    "    \"gfn\": 2,\n",
    "    \"alpb\": \"h2o\",\n",
<<<<<<< HEAD
    "    \"opt\": None',\n",
=======
    "    \"opt\": None,\n",
>>>>>>> 04632970
    "}"
   ]
  },
  {
   "cell_type": "markdown",
   "metadata": {},
   "source": [
    "Optimize molobj and set resulting coordinates. The `.calculate` function will return a `List[Dict]` with a property dictionary for each conformer."
   ]
  },
  {
   "cell_type": "code",
   "execution_count": null,
   "metadata": {},
   "outputs": [],
   "source": [
    "optimize_results = calc.calculate(molobj, optimize_options)"
   ]
  },
  {
   "cell_type": "code",
   "execution_count": null,
   "metadata": {},
   "outputs": [],
   "source": [
    "# The output type\n",
    "print(type(optimize_results))\n",
    "print(type(optimize_results[0]))\n",
    "print(optimize_results[0].keys())"
   ]
  },
  {
   "cell_type": "code",
   "execution_count": null,
   "metadata": {},
   "outputs": [],
   "source": [
    "df_optimize = pd.DataFrame(optimize_results)"
   ]
  },
  {
   "cell_type": "code",
   "execution_count": null,
   "metadata": {},
   "outputs": [],
   "source": [
    "df_optimize"
   ]
  },
  {
   "cell_type": "code",
   "execution_count": null,
   "metadata": {},
   "outputs": [],
   "source": [
    "for idx, prop in enumerate(optimize_results):\n",
    "\n",
    "    energy = prop[\"scc_energy\"]  # AU\n",
    "    energy *= ppqm.units.hartree_to_kcalmol\n",
    "    coord = prop[\"coord\"]\n",
    "\n",
    "    print(idx, energy)\n",
    "    ppqm.chembridge.molobj_set_coordinates(molobj, coord, confid=idx)"
   ]
  },
  {
   "cell_type": "markdown",
   "metadata": {},
   "source": [
    "## Use nglviewer to see your molecules"
   ]
  },
  {
   "cell_type": "code",
   "execution_count": null,
   "metadata": {},
   "outputs": [],
   "source": [
    "ppqm_jupyter.show_molobj(molobj)"
   ]
  },
  {
   "cell_type": "markdown",
   "metadata": {},
   "source": [
    "## Use the updated coordinates to calculate fukui properties\n",
    "\n",
    "Again, a list of properties (one for each conformer) is returned\n"
   ]
  },
  {
   "cell_type": "code",
   "execution_count": null,
   "metadata": {},
   "outputs": [],
   "source": [
<<<<<<< HEAD
    "water_options = {\n",
    "    \"gfn\": 2,\n",
    "    \"alpb\": \"h2o\",\n",
    "}\n",
    "\n",
    "chloroform_options = {\n",
    "    \"gfn\": 2,\n",
    "    \"alpb\": \"chloroform\",\n",
    "}\n",
    "\n",
    "octanol_options = {\n",
    "    \"gfn\": 2,\n",
    "    \"alpb\": \"octanol\",\n",
=======
    "\n",
    "# Calculate fukui coefficients\n",
    "fukui_options = {\n",
    "    \"gfn\": 2,\n",
    "    \"alpb\": \"h2o\",\n",
    "    \"vfukui\": None,\n",
>>>>>>> 04632970
    "}"
   ]
  },
  {
   "cell_type": "code",
   "execution_count": null,
   "metadata": {},
   "outputs": [],
   "source": [
<<<<<<< HEAD
    "water_results = calc.calculate(molobj, water_options)"
   ]
  },
  {
   "cell_type": "code",
   "execution_count": null,
   "metadata": {},
   "outputs": [],
   "source": [
    "chloroform_results = calc.calculate(molobj, chloroform_options)"
   ]
  },
  {
   "cell_type": "code",
   "execution_count": null,
   "metadata": {},
   "outputs": [],
   "source": [
    "octanol_results = calc.calculate(molobj, octanol_options)"
   ]
  },
  {
   "cell_type": "code",
   "execution_count": null,
   "metadata": {},
   "outputs": [],
   "source": [
    "df_solvents = pd.DataFrame()"
   ]
  },
  {
   "cell_type": "code",
   "execution_count": null,
   "metadata": {},
   "outputs": [],
   "source": [
    "df_solvents[\"water_energy\"] = [result[\"scc_energy\"]*ppqm.units.hartree_to_kcalmol for result in water_results]"
   ]
  },
  {
   "cell_type": "code",
   "execution_count": null,
   "metadata": {},
   "outputs": [],
   "source": [
    "df_solvents[\"chloroform_energy\"] = [result[\"scc_energy\"]*ppqm.units.hartree_to_kcalmol for result in chloroform_results]"
   ]
  },
  {
   "cell_type": "code",
   "execution_count": null,
   "metadata": {},
   "outputs": [],
   "source": [
    "df_solvents[\"octanol_energy\"] = [result[\"scc_energy\"]*ppqm.units.hartree_to_kcalmol for result in octanol_results]"
   ]
  },
  {
   "cell_type": "code",
   "execution_count": null,
   "metadata": {},
   "outputs": [],
   "source": [
    "df_solvents[\"water_weight\"] = ppqm.chembridge.get_boltzmann_weights(df_solvents[\"water_energy\"].values)"
   ]
  },
  {
   "cell_type": "code",
   "execution_count": null,
   "metadata": {},
   "outputs": [],
   "source": [
    "df_solvents[\"octanol_weight\"] = ppqm.chembridge.get_boltzmann_weights(df_solvents[\"octanol_energy\"].values)"
=======
    "fukui_results = calc.calculate(molobj, fukui_options)"
>>>>>>> 04632970
   ]
  },
  {
   "cell_type": "code",
   "execution_count": null,
   "metadata": {},
   "outputs": [],
   "source": [
    "df_solvents[\"chloroform_weight\"] = ppqm.chembridge.get_boltzmann_weights(df_solvents[\"chloroform_energy\"].values)"
   ]
  },
  {
   "cell_type": "code",
   "execution_count": null,
   "metadata": {},
   "outputs": [],
   "source": [
    "df_solvents"
   ]
  },
  {
   "cell_type": "code",
   "execution_count": null,
   "metadata": {},
   "outputs": [],
   "source": []
  }
 ],
 "metadata": {
  "language_info": {
   "name": "python"
  }
 },
 "nbformat": 4,
 "nbformat_minor": 4
}<|MERGE_RESOLUTION|>--- conflicted
+++ resolved
@@ -72,7 +72,6 @@
    ]
   },
   {
-<<<<<<< HEAD
    "cell_type": "code",
    "execution_count": null,
    "metadata": {},
@@ -85,8 +84,6 @@
    ]
   },
   {
-=======
->>>>>>> 04632970
    "cell_type": "markdown",
    "metadata": {},
    "source": [
@@ -232,11 +229,7 @@
     "optimize_options = {\n",
     "    \"gfn\": 2,\n",
     "    \"alpb\": \"h2o\",\n",
-<<<<<<< HEAD
-    "    \"opt\": None',\n",
-=======
     "    \"opt\": None,\n",
->>>>>>> 04632970
     "}"
    ]
   },
@@ -333,28 +326,11 @@
    "metadata": {},
    "outputs": [],
    "source": [
-<<<<<<< HEAD
-    "water_options = {\n",
-    "    \"gfn\": 2,\n",
-    "    \"alpb\": \"h2o\",\n",
-    "}\n",
-    "\n",
-    "chloroform_options = {\n",
-    "    \"gfn\": 2,\n",
-    "    \"alpb\": \"chloroform\",\n",
-    "}\n",
-    "\n",
-    "octanol_options = {\n",
-    "    \"gfn\": 2,\n",
-    "    \"alpb\": \"octanol\",\n",
-=======
-    "\n",
     "# Calculate fukui coefficients\n",
     "fukui_options = {\n",
     "    \"gfn\": 2,\n",
     "    \"alpb\": \"h2o\",\n",
     "    \"vfukui\": None,\n",
->>>>>>> 04632970
     "}"
    ]
   },
@@ -364,7 +340,6 @@
    "metadata": {},
    "outputs": [],
    "source": [
-<<<<<<< HEAD
     "water_results = calc.calculate(molobj, water_options)"
    ]
   },
@@ -438,9 +413,6 @@
    "outputs": [],
    "source": [
     "df_solvents[\"octanol_weight\"] = ppqm.chembridge.get_boltzmann_weights(df_solvents[\"octanol_energy\"].values)"
-=======
-    "fukui_results = calc.calculate(molobj, fukui_options)"
->>>>>>> 04632970
    ]
   },
   {
