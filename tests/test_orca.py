--- conflicted
+++ resolved
@@ -4,17 +4,12 @@
 from conftest import RESOURCES
 from rdkit import Chem  # type: ignore[import]
 
-<<<<<<< HEAD
-from ppqm import chembridge, orca, tasks
-from ppqm.orca import OrcaCalculator
-=======
 from ppqm import chembridge, orca, tasks, units
 from ppqm.orca import ORCA_CMD, OrcaCalculator
 from ppqm.utils.shell import which
 
 if not which(ORCA_CMD):
     pytest.skip("Could not find orca executable", allow_module_level=True)
->>>>>>> 662245da
 
 TEST_ENERGIES_PM3 = [
     ("O", -11.935809225486),
